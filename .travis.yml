--- conflicted
+++ resolved
@@ -41,13 +41,8 @@
 
 env:
   matrix:
-<<<<<<< HEAD
-    - VCONFIG=DefaultVLSIConfig FCONFIG=DefaultFPGAConfig ECONFIG=DefaultCPPConfig
-    - VCONFIG=BOOMVLSIConfig FCONFIG=BOOMFPGAConfig ECONFIG=BOOMCPPConfig
-    - VCONFIG=RoccExampleConfig FCONFIG=RoccExampleConfig ECONFIG=RoccExampleConfig
-    - VCONFIG=DmaControllerConfig FCONFIG=DmaControllerFPGAConfig ECONFIG=DmaControllerConfig
-=======
     - CONFIG=DefaultConfig
+    - CONFIG=BOOMConfig
     - CONFIG=RoccExampleConfig
     - CONFIG=DmaControllerConfig
     - CONFIG=MemtestConfig
@@ -56,7 +51,6 @@
     - CONFIG=CacheRegressionTestConfig
     - CONFIG=UnitTestConfig
     - CONFIG=SplitL2MetadataTestConfig
->>>>>>> 3c9e63f5
 
 # blacklist private branches
 branches:
