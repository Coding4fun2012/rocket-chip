--- conflicted
+++ resolved
@@ -8,19 +8,12 @@
 import cde.{Parameters, Field}
 
 case object CoreName extends Field[String]
-<<<<<<< HEAD
-case object BuildRoCC extends Field[Seq[Parameters => RoCC]]
-case object RoccOpcodes extends Field[Seq[OpcodeSet]]
-case object RoccAcceleratorMemChannels extends Field[Seq[Int]]
-case object RoccUseFPU extends Field[Seq[Boolean]]
-=======
 case object BuildRoCC extends Field[Seq[RoccParameters]]
 
 case class RoccParameters(
   opcodes: OpcodeSet,
   generator: Parameters => RoCC,
   nMemChannels: Int = 1)
->>>>>>> e76dfa55
 
 abstract class Tile(resetSignal: Bool = null)
                    (implicit p: Parameters) extends Module(_reset = resetSignal) {
