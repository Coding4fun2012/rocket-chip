// See LICENSE for license details.

package coreplex

import Chisel._
import junctions._
import uncore.tilelink._
import uncore.coherence._
import uncore.agents._
import uncore.devices._
import uncore.converters._
import rocket._
import rocket.Util._
import scala.math.max
import scala.collection.mutable.{LinkedHashSet, ListBuffer}
import DefaultTestSuites._
import cde.{Parameters, Config, Dump, Knob, CDEMatchError}

object ConfigUtils {
  def max_int(values: Int*): Int = {
    values.reduce((a, b) => max(a, b))
  }
}
import ConfigUtils._

class BaseCoreplexConfig extends Config (
  topDefinitions = { (pname,site,here) => 
    type PF = PartialFunction[Any,Any]
    def findBy(sname:Any):Any = here[PF](site[Any](sname))(pname)
    lazy val innerDataBits = site(XLen)
    lazy val innerDataBeats = (8 * site(CacheBlockBytes)) / innerDataBits
    pname match {
      //Memory Parameters
      case PAddrBits => 32
      case PgLevels => if (site(XLen) == 64) 3 /* Sv39 */ else 2 /* Sv32 */
      case ASIdBits => 7
      //Params used by all caches
      case NSets => findBy(CacheName)
      case NWays => findBy(CacheName)
      case RowBits => findBy(CacheName)
      case NTLBEntries => findBy(CacheName)
      case CacheIdBits => findBy(CacheName)
      case SplitMetadata => findBy(CacheName)
      case "L1I" => {
        case NSets => Knob("L1I_SETS") //64
        case NWays => Knob("L1I_WAYS") //4
        case RowBits => site(TLKey("L1toL2")).dataBitsPerBeat
        case NTLBEntries => 8
        case CacheIdBits => 0
        case SplitMetadata => false
      }:PF
      case "L1D" => {
        case NSets => Knob("L1D_SETS") //64
        case NWays => Knob("L1D_WAYS") //4
        case RowBits => site(TLKey("L1toL2")).dataBitsPerBeat
        case NTLBEntries => 8
        case CacheIdBits => 0
        case SplitMetadata => false
      }:PF
      case ECCCode => None
      case Replacer => () => new RandomReplacement(site(NWays))
      //L1InstCache
      case BtbKey => BtbParameters()
      //L1DataCache
      case DCacheKey => DCacheConfig(nMSHRs = site(Knob("L1D_MSHRS")))
      case DataScratchpadSize => 0
      //L2 Memory System Params
      case AmoAluOperandBits => site(XLen)
      case NAcquireTransactors => 7
      case L2StoreDataQueueDepth => 1
      case L2DirectoryRepresentation => new NullRepresentation(site(NTiles))
      case BuildL2CoherenceManager => (id: Int, p: Parameters) =>
        Module(new L2BroadcastHub()(p.alterPartial({
          case InnerTLId => "L1toL2"
          case OuterTLId => "L2toMC" })))
      case NCachedTileLinkPorts => 1
      case NUncachedTileLinkPorts => 1
      //Tile Constants
      case BuildTiles => {
        val env = if(site(UseVM)) List("p","v") else List("p")
        site(FPUKey) foreach { case cfg =>
          TestGeneration.addSuite(rv32udBenchmarks)
          TestGeneration.addSuites(env.map(rv64ufNoDiv))
          TestGeneration.addSuites(env.map(rv64udNoDiv))
          if (cfg.divSqrt) {
            TestGeneration.addSuites(env.map(rv64uf))
            TestGeneration.addSuites(env.map(rv64ud))
          }
        }
        if (site(UseAtomics)) TestGeneration.addSuites(env.map(if (site(XLen) == 64) rv64ua else rv32ua))
        if (site(UseCompressed)) TestGeneration.addSuites(env.map(if (site(XLen) == 64) rv64uc else rv32uc))
        val (rvi, rvu) =
          if (site(XLen) == 64) ((if (site(UseVM)) rv64i else rv64pi), rv64u)
          else ((if (site(UseVM)) rv32i else rv32pi), rv32u)
        TestGeneration.addSuites(rvi.map(_("p")))
        TestGeneration.addSuites((if(site(UseVM)) List("v") else List()).flatMap(env => rvu.map(_(env))))
<<<<<<< HEAD
        TestGeneration.addSuite(if (site(UseVM)) benchmarks else emptyBmarks)
        List.fill(site(NTiles)){ (c: Clock, r: Bool, p: Parameters) =>
          Module(new RocketTile(clockSignal = c, resetSignal = r)(p.alterPartial({
=======
        TestGeneration.addSuite(benchmarks)
        List.tabulate(site(NTiles)){ i => (r: Bool, p: Parameters) =>
          Module(new RocketTile(resetSignal = r)(p.alterPartial({
            case TileId => i
>>>>>>> 76575d32
            case TLId => "L1toL2"
            case NUncachedTileLinkPorts => 1 + site(RoccNMemChannels)
          })))
        }
      }
      case BuildRoCC => Nil
      case RoccNMemChannels => site(BuildRoCC).map(_.nMemChannels).foldLeft(0)(_ + _)
      case RoccNPTWPorts => site(BuildRoCC).map(_.nPTWPorts).foldLeft(0)(_ + _)
      //Rocket Core Constants
      case CoreInstBits => if (site(UseCompressed)) 16 else 32
      case FetchWidth => if (site(UseCompressed)) 2 else 1
      case RetireWidth => 1
      case UseVM => true
      case UseUser => true
      case UseDebug => true
      case NBreakpoints => 1
      case NPerfCounters => 0
      case NPerfEvents => 0
      case FastLoadWord => true
      case FastLoadByte => false
      case XLen => 64
      case FPUKey => Some(FPUConfig())
      case MulDivKey => Some(MulDivConfig(mulUnroll = 8, mulEarlyOut = true, divEarlyOut = true))
      case UseAtomics => true
      case UseCompressed => true
      case PLICKey => PLICConfig(site(NTiles), site(UseVM), site(NExtInterrupts), 0)
      case DMKey => new DefaultDebugModuleConfig(site(NTiles), site(XLen))
      case NCustomMRWCSRs => 0
      case ResetVector => BigInt(0x1000)
      case MtvecInit => BigInt(0x1010)
      case MtvecWritable => true
      //Uncore Paramters
      case LNEndpoints => site(TLKey(site(TLId))).nManagers + site(TLKey(site(TLId))).nClients
      case LNHeaderBits => log2Ceil(site(TLKey(site(TLId))).nManagers) +
                             log2Up(site(TLKey(site(TLId))).nClients)
      case TLKey("DefaultL1toL2") => {
        val useMEI = site(NTiles) <= 1 && site(NCachedTileLinkPorts) <= 1
        TileLinkParameters(
          coherencePolicy = (
            if (useMEI) new MEICoherence(site(L2DirectoryRepresentation))
            else new MESICoherence(site(L2DirectoryRepresentation))),
          nManagers = site(NBanksPerMemoryChannel)*site(NMemoryChannels) + 1 /* MMIO */,
          nCachingClients = site(NCachedTileLinkPorts),
          nCachelessClients = site(NExternalClients) + site(NUncachedTileLinkPorts),
          maxClientXacts = max_int(
              // L1 cache
              site(DCacheKey).nMSHRs + 1 /* IOMSHR */,
              // RoCC
              if (site(BuildRoCC).isEmpty) 1 else site(RoccMaxTaggedMemXacts)),
          maxClientsPerPort = if (site(BuildRoCC).isEmpty) 1 else 2,
          maxManagerXacts = site(NAcquireTransactors) + 2,
          dataBeats = innerDataBeats,
          dataBits = site(CacheBlockBytes)*8) }
      case TLKey("L1toL2") => site(TLKey("DefaultL1toL2")).copy()
      case TLKey("DefaultL2toMC") =>
        TileLinkParameters(
          coherencePolicy = new MEICoherence(
            new NullRepresentation(site(NBanksPerMemoryChannel))),
          nManagers = 1,
          nCachingClients = site(NBanksPerMemoryChannel),
          nCachelessClients = 0,
          maxClientXacts = 1,
          maxClientsPerPort = site(NAcquireTransactors) + 2,
          maxManagerXacts = 1,
          dataBeats = innerDataBeats,
          dataBits = site(CacheBlockBytes)*8)
      case TLKey("L2toMC") => site(TLKey("DefaultL2toMC")).copy()
      case TLKey("Outermost") => site(TLKey("L2toMC")).copy(
        maxClientXacts = site(NAcquireTransactors) + 2,
        maxClientsPerPort = site(NBanksPerMemoryChannel),
        dataBeats = site(MIFDataBeats))
      case TLKey("DefaultL2toMMIO") => {
        TileLinkParameters(
          coherencePolicy = new MICoherence(
            new NullRepresentation(site(NBanksPerMemoryChannel))),
          nManagers = site(GlobalAddrMap).subMap("io").numSlaves,
          nCachingClients = 0,
          nCachelessClients = 1,
          maxClientXacts = 4,
          maxClientsPerPort = 1,
          maxManagerXacts = 1,
          dataBeats = innerDataBeats,
          dataBits = site(CacheBlockBytes) * 8)
      }
      case TLKey("L2toMMIO") => site(TLKey("DefaultL2toMMIO")).copy()
      case TLKey("MMIO_Outermost") => site(TLKey("L2toMMIO")).copy(dataBeats = site(MIFDataBeats))

      case BootROMFile => "./bootrom/bootrom.img"
      case NTiles => Knob("NTILES")
      case NBanksPerMemoryChannel => Knob("NBANKS_PER_MEM_CHANNEL")
      case BankIdLSB => 0
      case CacheBlockBytes => Dump("CACHE_BLOCK_BYTES", 64)
      case CacheBlockOffsetBits => log2Up(here(CacheBlockBytes))
      case EnableL2Logging => false
      case ExtraCoreplexPorts => (p: Parameters) => new Bundle
      case RegressionTestNames => LinkedHashSet(
        "rv64ud-v-fcvt",
        "rv64ud-p-fdiv",
        "rv64ud-v-fadd",
        "rv64uf-v-fadd",
        "rv64um-v-mul",
        "rv64mi-p-breakpoint",
        "rv64uc-v-rvc",
        "rv64ud-v-structural",
        "rv64si-p-wfi",
        "rv64um-v-divw",
        "rv64ua-v-lrsc",
        "rv64ui-v-fence_i",
        "rv64ud-v-fcvt_w",
        "rv64uf-v-fmin",
        "rv64ui-v-sb",
        "rv64ua-v-amomax_d",
        "rv64ud-v-move",
        "rv64ud-v-fclass",
        "rv64ua-v-amoand_d",
        "rv64ua-v-amoxor_d",
        "rv64si-p-sbreak",
        "rv64ud-v-fmadd",
        "rv64uf-v-ldst",
        "rv64um-v-mulh",
        "rv64si-p-dirty")
      case _ => throw new CDEMatchError
  }},
  knobValues = {
    case "NTILES" => 1
    case "NBANKS_PER_MEM_CHANNEL" => 1
    case "L1D_MSHRS" => 2
    case "L1D_SETS" => 64
    case "L1D_WAYS" => 4
    case "L1I_SETS" => 64
    case "L1I_WAYS" => 4
    case _ => throw new CDEMatchError
  }
)

class WithNCores(n: Int) extends Config(
  knobValues = { case"NTILES" => n; case _ => throw new CDEMatchError })

class WithNBanksPerMemChannel(n: Int) extends Config(
  knobValues = {
    case "NBANKS_PER_MEM_CHANNEL" => n
    case _ => throw new CDEMatchError
  })

class WithDataScratchpad(n: Int) extends Config(
  (pname,site,here) => pname match {
    case DataScratchpadSize => n
    case NSets if site(CacheName) == "L1D" => n / site(CacheBlockBytes)
    case _ => throw new CDEMatchError
  })

class WithL2Cache extends Config(
  (pname,site,here) => pname match {
    case "L2_CAPACITY_IN_KB" => Knob("L2_CAPACITY_IN_KB")
    case "L2Bank" => {
      case NSets => (((here[Int]("L2_CAPACITY_IN_KB")*1024) /
                        site(CacheBlockBytes)) /
                          (site(NBanksPerMemoryChannel)*site(NMemoryChannels))) /
                            site(NWays)
      case NWays => Knob("L2_WAYS")
      case RowBits => site(TLKey(site(TLId))).dataBitsPerBeat
      case CacheIdBits => log2Ceil(site(NMemoryChannels) * site(NBanksPerMemoryChannel))
      case SplitMetadata => Knob("L2_SPLIT_METADATA")
    }: PartialFunction[Any,Any] 
    case NAcquireTransactors => 2
    case NSecondaryMisses => 4
    case L2DirectoryRepresentation => new FullRepresentation(site(NTiles))
    case BuildL2CoherenceManager => (id: Int, p: Parameters) =>
      Module(new L2HellaCacheBank()(p.alterPartial({
        case CacheId => id
        case CacheName => "L2Bank"
        case InnerTLId => "L1toL2"
        case OuterTLId => "L2toMC"})))
    case L2Replacer => () => new SeqRandom(site(NWays))
    case _ => throw new CDEMatchError
  },
  knobValues = { case "L2_WAYS" => 8; case "L2_CAPACITY_IN_KB" => 2048; case "L2_SPLIT_METADATA" => false; case _ => throw new CDEMatchError }
)

class WithBufferlessBroadcastHub extends Config(
  (pname, site, here) => pname match {
    case BuildL2CoherenceManager => (id: Int, p: Parameters) =>
      Module(new BufferlessBroadcastHub()(p.alterPartial({
        case InnerTLId => "L1toL2"
        case OuterTLId => "L2toMC" })))
  })

/**
 * WARNING!!! IGNORE AT YOUR OWN PERIL!!!
 *
 * There is a very restrictive set of conditions under which the stateless
 * bridge will function properly. There can only be a single tile. This tile
 * MUST use the blocking data cache (L1D_MSHRS == 0) and MUST NOT have an
 * uncached channel capable of writes (i.e. a RoCC accelerator).
 *
 * This is because the stateless bridge CANNOT generate probes, so if your
 * system depends on coherence between channels in any way,
 * DO NOT use this configuration.
 */
class WithStatelessBridge extends Config (
  topDefinitions = (pname, site, here) => pname match {
    case BuildL2CoherenceManager => (id: Int, p: Parameters) =>
      Module(new ManagerToClientStatelessBridge()(p.alterPartial({
        case InnerTLId => "L1toL2"
        case OuterTLId => "L2toMC" })))
  },
  knobValues = {
    case "L1D_MSHRS" => 0
    case _ => throw new CDEMatchError
  }
)

class WithPLRU extends Config(
  (pname, site, here) => pname match {
    case L2Replacer => () => new SeqPLRU(site(NSets), site(NWays))
    case _ => throw new CDEMatchError
  })

class WithL2Capacity(size_kb: Int) extends Config(
  knobValues = {
    case "L2_CAPACITY_IN_KB" => size_kb
    case _ => throw new CDEMatchError
  })

class WithNL2Ways(n: Int) extends Config(
  knobValues = {
    case "L2_WAYS" => n
    case _ => throw new CDEMatchError
  })

class WithRV32 extends Config(
  (pname,site,here) => pname match {
    case XLen => 32
    case UseVM => false
    case UseUser => false
    case UseAtomics => false
    case FPUKey => None
    case RegressionTestNames => LinkedHashSet(
      "rv32mi-p-ma_addr",
      "rv32mi-p-csr",
      "rv32ui-p-sh",
      "rv32ui-p-lh",
      "rv32uc-p-rvc",
      "rv32mi-p-sbreak",
      "rv32ui-p-sll")
    case _ => throw new CDEMatchError
  }
)

class WithBlockingL1 extends Config (
  knobValues = {
    case "L1D_MSHRS" => 0
    case _ => throw new CDEMatchError
  }
)

class WithSmallCores extends Config (
    topDefinitions = { (pname,site,here) => pname match {
      case MulDivKey => Some(MulDivConfig())
      case FPUKey => None
      case NTLBEntries => 4
      case BtbKey => BtbParameters(nEntries = 0)
      case NAcquireTransactors => 2
      case _ => throw new CDEMatchError
    }},
  knobValues = {
    case "L1D_SETS" => 64
    case "L1D_WAYS" => 1
    case "L1I_SETS" => 64
    case "L1I_WAYS" => 1
    case "L1D_MSHRS" => 0
    case _ => throw new CDEMatchError
  }
)

class WithRoccExample extends Config(
  (pname, site, here) => pname match {
    case BuildRoCC => Seq(
      RoccParameters(
        opcodes = OpcodeSet.custom0,
        generator = (p: Parameters) => Module(new AccumulatorExample()(p))),
      RoccParameters(
        opcodes = OpcodeSet.custom1,
        generator = (p: Parameters) => Module(new TranslatorExample()(p)),
        nPTWPorts = 1),
      RoccParameters(
        opcodes = OpcodeSet.custom2,
        generator = (p: Parameters) => Module(new CharacterCountExample()(p))))

    case RoccMaxTaggedMemXacts => 1
    case _ => throw new CDEMatchError
  })

class WithSplitL2Metadata extends Config(
  knobValues = { case "L2_SPLIT_METADATA" => true; case _ => throw new CDEMatchError })<|MERGE_RESOLUTION|>--- conflicted
+++ resolved
@@ -69,7 +69,7 @@
       case NAcquireTransactors => 7
       case L2StoreDataQueueDepth => 1
       case L2DirectoryRepresentation => new NullRepresentation(site(NTiles))
-      case BuildL2CoherenceManager => (id: Int, p: Parameters) =>
+      case BuildL2CoherenceManager => (id: Int, p: Parameters, c: Clock, r: Bool) =>
         Module(new L2BroadcastHub()(p.alterPartial({
           case InnerTLId => "L1toL2"
           case OuterTLId => "L2toMC" })))
@@ -94,16 +94,10 @@
           else ((if (site(UseVM)) rv32i else rv32pi), rv32u)
         TestGeneration.addSuites(rvi.map(_("p")))
         TestGeneration.addSuites((if(site(UseVM)) List("v") else List()).flatMap(env => rvu.map(_(env))))
-<<<<<<< HEAD
-        TestGeneration.addSuite(if (site(UseVM)) benchmarks else emptyBmarks)
-        List.fill(site(NTiles)){ (c: Clock, r: Bool, p: Parameters) =>
+        TestGeneration.addSuite(benchmarks)
+        List.tabulate(site(NTiles)){ i => (c: Clock, r: Bool, p: Parameters) =>
           Module(new RocketTile(clockSignal = c, resetSignal = r)(p.alterPartial({
-=======
-        TestGeneration.addSuite(benchmarks)
-        List.tabulate(site(NTiles)){ i => (r: Bool, p: Parameters) =>
-          Module(new RocketTile(resetSignal = r)(p.alterPartial({
             case TileId => i
->>>>>>> 76575d32
             case TLId => "L1toL2"
             case NUncachedTileLinkPorts => 1 + site(RoccNMemChannels)
           })))
@@ -271,8 +265,8 @@
     case NAcquireTransactors => 2
     case NSecondaryMisses => 4
     case L2DirectoryRepresentation => new FullRepresentation(site(NTiles))
-    case BuildL2CoherenceManager => (id: Int, p: Parameters) =>
-      Module(new L2HellaCacheBank()(p.alterPartial({
+    case BuildL2CoherenceManager => (id: Int, p: Parameters, c: Clock, r: Bool) =>
+      Module(new L2HellaCacheBank(clockSignal = c, resetSignal = r)(p.alterPartial({
         case CacheId => id
         case CacheName => "L2Bank"
         case InnerTLId => "L1toL2"
@@ -285,7 +279,7 @@
 
 class WithBufferlessBroadcastHub extends Config(
   (pname, site, here) => pname match {
-    case BuildL2CoherenceManager => (id: Int, p: Parameters) =>
+    case BuildL2CoherenceManager => (id: Int, p: Parameters, c: Clock, r: Bool) =>
       Module(new BufferlessBroadcastHub()(p.alterPartial({
         case InnerTLId => "L1toL2"
         case OuterTLId => "L2toMC" })))
@@ -305,7 +299,7 @@
  */
 class WithStatelessBridge extends Config (
   topDefinitions = (pname, site, here) => pname match {
-    case BuildL2CoherenceManager => (id: Int, p: Parameters) =>
+    case BuildL2CoherenceManager => (id: Int, p: Parameters, c: Clock, r: Bool) =>
       Module(new ManagerToClientStatelessBridge()(p.alterPartial({
         case InnerTLId => "L1toL2"
         case OuterTLId => "L2toMC" })))
